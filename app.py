import streamlit as st
<<<<<<< HEAD
import pandas as pd
from unsupervised_algos.kmeans_clustering import run_kmeans
from unsupervised_algos.dbscan_clustering import run_dbscan

st.title("🧠 Clustering Playground")

uploaded_file = st.file_uploader("Upload your CSV file", type=["csv"])
if uploaded_file:
    data = pd.read_csv(uploaded_file)
    st.write("### Data Preview", data.head())

    # Session state initialization for selected algo
    if 'selected_algo' not in st.session_state:
        st.session_state.selected_algo = "KMeans"

    # Algorithm dropdown
    st.session_state.selected_algo = st.selectbox(
        "Choose Clustering Algorithm",
        ["KMeans", "DBSCAN"],
        index=["KMeans", "DBSCAN"].index(st.session_state.selected_algo)
    )

    # Algo caller
    if st.session_state.selected_algo == "KMeans":
        run_kmeans(data)
    elif st.session_state.selected_algo == "DBSCAN":
        run_dbscan(data)
=======
import pandas as  pd


#import upload_validate() from data validation
from data_handler.upload_validate import upload_and_validate

# Page config
st.set_page_config(
    page_title="Algo Lab",
    page_icon="🔬",
    layout="centered",
    initial_sidebar_state="expanded"
)

# title  of the  page
st.title("🔬Algo Labs Visualize and Learn")

# Quote box
st.markdown(f"""
<div style='
    padding: 12px;
    border-left: 5px solid black;
    background-color: rgba(74, 144, 226, 0.1);
    color: inherit;
    font-style: italic;
'>
"You are the average of the five people you spend time with"<br><b>— Jim Rohn</b>
</div>
""", unsafe_allow_html=True)

# Navigation Tabs
tab1, tab2, tab3 = st.tabs(["Home Page", "Supervised Learning", "Unsupervised Learning"])

with tab1:
    st.write("Veiw Dataframe")

#Supervised  Learning
with tab2:
    st.write("Supervised  Learning")
    options = ["KNN", "Decision Tree", "Logestic Regression","SVM"]
    selected_option = st.selectbox("Choose an option:", options)

    st.write("You have  selected:", selected_option)

    # KNN Option selection
    if selected_option=="KNN":
     view = st.radio("Choose View", ["KNN Overview", "KNN Playground"])
     if view == "KNN Overview":
        from supervised_algo.KNN import knn_theory
        knn_theory.render()
     elif view == "KNN Playground":
         from supervised_algo.KNN import knn_visualization
         knn_visualization.render()

#Unsupervised Learning
with tab3:
    st.write("Unsupervised")


# Sidebar : Data Uploading and Data Generation
with st.sidebar:
    options = ["Upload Dataset", "Generate Dataset"]
    selected_option = st.radio("Choose your preferred option:", options, index=0)


    if selected_option == "Upload Dataset":
         file = st.file_uploader("Choose a CSV file", type="csv")
         from  data_handler.upload_validate import upload_file
         with tab1:
             upload_file(file)



    if selected_option == "Upload Dataset": #modified for data validation feature
        df = upload_and_validate()

    elif selected_option == "Generate Dataset":
        no_of_sample = st.slider("No. of Samples", 10, 2000)
        no_of_feature = st.slider("No. of Features", 2, 20)
        noise_level = st.slider("Noise Level", 0.00, 50.00)
        no_of_class = st.text_input("No. of Classes")
        class_separation = st.slider("Class Separation", 0.50, 2.00)


        def my_callback():
            st.write("Data Generated!")


        st.button("Generate Data", on_click=my_callback)

# Footer
st.markdown("""
<style>
.footer {
    position: fixed;
    left: 0;
    bottom: 0;
    width: 100%;
    background-color: #f0f2f6;
    color: black;
    text-align: right;
    padding: 10px;
    border-top: 1px solid #e0e0e0;
    height:50px;
}
</style>
<div class="footer">
    <p>© 2025 GGSOC❤️ </p>
</div>
""", unsafe_allow_html=True)
>>>>>>> e7777baf
<|MERGE_RESOLUTION|>--- conflicted
+++ resolved
@@ -1,37 +1,9 @@
 import streamlit as st
-<<<<<<< HEAD
 import pandas as pd
 from unsupervised_algos.kmeans_clustering import run_kmeans
 from unsupervised_algos.dbscan_clustering import run_dbscan
 
-st.title("🧠 Clustering Playground")
-
-uploaded_file = st.file_uploader("Upload your CSV file", type=["csv"])
-if uploaded_file:
-    data = pd.read_csv(uploaded_file)
-    st.write("### Data Preview", data.head())
-
-    # Session state initialization for selected algo
-    if 'selected_algo' not in st.session_state:
-        st.session_state.selected_algo = "KMeans"
-
-    # Algorithm dropdown
-    st.session_state.selected_algo = st.selectbox(
-        "Choose Clustering Algorithm",
-        ["KMeans", "DBSCAN"],
-        index=["KMeans", "DBSCAN"].index(st.session_state.selected_algo)
-    )
-
-    # Algo caller
-    if st.session_state.selected_algo == "KMeans":
-        run_kmeans(data)
-    elif st.session_state.selected_algo == "DBSCAN":
-        run_dbscan(data)
-=======
-import pandas as  pd
-
-
-#import upload_validate() from data validation
+# import upload_validate() from data validation
 from data_handler.upload_validate import upload_and_validate
 
 # Page config
@@ -42,8 +14,8 @@
     initial_sidebar_state="expanded"
 )
 
-# title  of the  page
-st.title("🔬Algo Labs Visualize and Learn")
+# title of the page
+st.title("🔬 Algo Labs Visualize and Learn")
 
 # Quote box
 st.markdown(f"""
@@ -62,46 +34,63 @@
 tab1, tab2, tab3 = st.tabs(["Home Page", "Supervised Learning", "Unsupervised Learning"])
 
 with tab1:
-    st.write("Veiw Dataframe")
+    st.write("View Dataframe")
 
-#Supervised  Learning
+# Supervised Learning
 with tab2:
-    st.write("Supervised  Learning")
-    options = ["KNN", "Decision Tree", "Logestic Regression","SVM"]
+    st.write("Supervised Learning")
+    options = ["KNN", "Decision Tree", "Logestic Regression", "SVM"]
     selected_option = st.selectbox("Choose an option:", options)
 
-    st.write("You have  selected:", selected_option)
+    st.write("You have selected:", selected_option)
 
-    # KNN Option selection
-    if selected_option=="KNN":
-     view = st.radio("Choose View", ["KNN Overview", "KNN Playground"])
-     if view == "KNN Overview":
-        from supervised_algo.KNN import knn_theory
-        knn_theory.render()
-     elif view == "KNN Playground":
-         from supervised_algo.KNN import knn_visualization
-         knn_visualization.render()
+    if selected_option == "KNN":
+        view = st.radio("Choose View", ["KNN Overview", "KNN Playground"])
+        if view == "KNN Overview":
+            from supervised_algo.KNN import knn_theory
+            knn_theory.render()
+        elif view == "KNN Playground":
+            from supervised_algo.KNN import knn_visualization
+            knn_visualization.render()
 
-#Unsupervised Learning
+# Unsupervised Learning
 with tab3:
-    st.write("Unsupervised")
+    st.write("### Unsupervised Learning")
 
+    # File upload for clustering
+    uploaded_file = st.file_uploader("Upload your CSV file for clustering", type=["csv"])
+    if uploaded_file:
+        data = pd.read_csv(uploaded_file)
+        st.write("### Data Preview", data.head())
+
+        if 'selected_algo' not in st.session_state:
+            st.session_state.selected_algo = "KMeans"
+
+        # Algorithm dropdown
+        st.session_state.selected_algo = st.selectbox(
+            "Choose Clustering Algorithm",
+            ["KMeans", "DBSCAN"],
+            index=["KMeans", "DBSCAN"].index(st.session_state.selected_algo)
+        )
+
+        # Algo caller
+        if st.session_state.selected_algo == "KMeans":
+            run_kmeans(data)
+        elif st.session_state.selected_algo == "DBSCAN":
+            run_dbscan(data)
 
 # Sidebar : Data Uploading and Data Generation
 with st.sidebar:
     options = ["Upload Dataset", "Generate Dataset"]
     selected_option = st.radio("Choose your preferred option:", options, index=0)
 
+    if selected_option == "Upload Dataset":
+        file = st.file_uploader("Choose a CSV file", type="csv")
+        from data_handler.upload_validate import upload_file
+        with tab1:
+            upload_file(file)
 
-    if selected_option == "Upload Dataset":
-         file = st.file_uploader("Choose a CSV file", type="csv")
-         from  data_handler.upload_validate import upload_file
-         with tab1:
-             upload_file(file)
-
-
-
-    if selected_option == "Upload Dataset": #modified for data validation feature
+    if selected_option == "Upload Dataset":  # modified for data validation feature
         df = upload_and_validate()
 
     elif selected_option == "Generate Dataset":
@@ -111,10 +100,8 @@
         no_of_class = st.text_input("No. of Classes")
         class_separation = st.slider("Class Separation", 0.50, 2.00)
 
-
         def my_callback():
             st.write("Data Generated!")
-
 
         st.button("Generate Data", on_click=my_callback)
 
@@ -137,5 +124,4 @@
 <div class="footer">
     <p>© 2025 GGSOC❤️ </p>
 </div>
-""", unsafe_allow_html=True)
->>>>>>> e7777baf
+""", unsafe_allow_html=True)