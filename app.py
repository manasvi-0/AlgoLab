<<<<<<< HEAD
=======

# Importing required library
>>>>>>> b2e81714
import streamlit as st
import pandas as pd
from unsupervised_algos.kmeans_clustering import run_kmeans
from unsupervised_algos.dbscan_clustering import run_dbscan

<<<<<<< HEAD
# import upload_validate() from data validation
=======
#import upload_validate() from data validation

# ==============================
#  app.py - AlgoLab Main Script
#  ----------------------------
#  - Handles UI and navigation
#  - Dataset Upload & Generation
#  - Calls interactive_model_tuning()
# ==============================

import streamlit as st
import pandas as pd
from supervised_module import interactive_model_tuning

>>>>>>> b2e81714
from data_handler.upload_validate import upload_and_validate
from sklearn.datasets import make_classification



# Page configuration
=======
# ✅ Page configuration

st.set_page_config(
    page_title="Algo Lab",
    page_icon="🔬",
    layout="centered",
    initial_sidebar_state="expanded"
)

<<<<<<< HEAD
# title of the page
st.title("🔬 Algo Labs Visualize and Learn")

# Quote box
st.markdown(f"""
<div style='
    padding: 12px;
    border-left: 5px solid black;
    background-color: rgba(74, 144, 226, 0.1);
    color: inherit;
    font-style: italic;
'>
"You are the average of the five people you spend time with"<br><b>— Jim Rohn</b>
=======
# ✅ App Title
st.title("🔬 Algo Labs - Visualize and Learn")

# ✅ Motivational Quote Box
st.markdown("""
<div style='padding: 12px; border-left: 5px solid black;
            background-color: rgba(74, 144, 226, 0.1);
            font-style: italic;'>
"You are the average of the five people you spend time with"<br>
<b>— Jim Rohn</b>
>>>>>>> b2e81714
</div>
""", unsafe_allow_html=True)

# ✅ Tabs for navigation
tab1, tab2, tab3 = st.tabs(["Home Page", "Supervised Learning", "Unsupervised Learning"])


with tab1:
    st.write("View Dataframe")

# Supervised Learning
with tab2:
    st.write("Supervised Learning")
    options = ["KNN", "Decision Tree", "Logestic Regression", "SVM"]
    selected_option = st.selectbox("Choose an option:", options)

    st.write("You have selected:", selected_option)

<<<<<<< HEAD
    if selected_option == "KNN":
        view = st.radio("Choose View", ["KNN Overview", "KNN Playground"])
        if view == "KNN Overview":
            from supervised_algo.KNN import knn_theory
            knn_theory.render()
        elif view == "KNN Playground":
            from supervised_algo.KNN import knn_visualization
            knn_visualization.render()
=======
    # KNN Option selection
    #if selected_option=="KNN":
     #view = st.radio("Choose View", ["KNN Overview", "KNN Playground"])
     #if view == "KNN Overview":
        #from supervised_algo.KNN import knn_theory
        #knn_theory.render()
     #elif view == "KNN Playground":
         #from supervised_algo.KNN import knn_visualization
         #knn_visualization.render()
>>>>>>> b2e81714

# Unsupervised Learning
with tab3:
<<<<<<< HEAD
    st.write("### Unsupervised Learning")

    # File upload for clustering
    uploaded_file = st.file_uploader("Upload your CSV file for clustering", type=["csv"])
    if uploaded_file:
        data = pd.read_csv(uploaded_file)
        st.write("### Data Preview", data.head())

        if 'selected_algo' not in st.session_state:
            st.session_state.selected_algo = "KMeans"

        # Algorithm dropdown
        st.session_state.selected_algo = st.selectbox(
            "Choose Clustering Algorithm",
            ["KMeans", "DBSCAN"],
            index=["KMeans", "DBSCAN"].index(st.session_state.selected_algo)
        )

        # Algo caller
        if st.session_state.selected_algo == "KMeans":
            run_kmeans(data)
        elif st.session_state.selected_algo == "DBSCAN":
            run_dbscan(data)

# Sidebar : Data Uploading and Data Generation
=======
    from unsupervised_algorithms.unsupervised_module import unsupervised
    # Store uploaded data in session state for unsupervised algorithms
    if 'df' in locals() and df is not None:
        st.session_state.uploaded_data = df
    unsupervised()

# ✅ Global variable to store dataset
df = None

# ==============================
# 📂 Sidebar - Upload or Generate Dataset
# ==============================
>>>>>>> b2e81714
with st.sidebar:
    st.header("📂 Dataset Options")
    options = ["Upload Dataset", "Generate Dataset"]
    selected_option = st.radio("Choose your preferred option:", options, index=0)

<<<<<<< HEAD
    if selected_option == "Upload Dataset":
        file = st.file_uploader("Choose a CSV file", type="csv")
        from data_handler.upload_validate import upload_file
        with tab1:
            upload_file(file)

    if selected_option == "Upload Dataset":  # modified for data validation feature
=======
    # ✅ Upload dataset with validation
    if selected_option == "Upload Dataset":
>>>>>>> b2e81714
        df = upload_and_validate()

    # ✅ Generate synthetic dataset
    elif selected_option == "Generate Dataset":
<<<<<<< HEAD
        no_of_sample = st.slider("No. of Samples", 10, 2000)
        no_of_feature = st.slider("No. of Features", 2, 20)
        noise_level = st.slider("Noise Level", 0.00, 50.00)
        no_of_class = st.text_input("No. of Classes")
        class_separation = st.slider("Class Separation", 0.50, 2.00)

        def my_callback():
            st.write("Data Generated!")

        st.button("Generate Data", on_click=my_callback)
=======
        no_of_sample = st.slider("No. of Samples", 10, 2000, 100)
        no_of_feature = st.slider("No. of Features", 2, 20, 2)
        noise_level = st.slider("Noise Level (%)", 0.0, 50.0, 5.0)
        no_of_class = st.number_input("No. of Classes", min_value=2, max_value=10, value=2)
        class_separation = st.slider("Class Separation", 0.50, 2.00, 1.0)

        if st.button("Generate Dataset"):
            X, y = make_classification(
                n_samples=no_of_sample,
                n_features=no_of_feature,
                n_classes=no_of_class,
                n_clusters_per_class=1,
                class_sep=class_separation,
                flip_y=noise_level/100,
                random_state=42
            )
            df = pd.DataFrame(X, columns=[f"Feature_{i}" for i in range(X.shape[1])])
            df["Target"] = y
            st.success("✅ Dataset Generated Successfully!")
            st.dataframe(df.head())

# ==============================
# 🏠 Tab 1: Home Page
# ==============================
with tab1:
    st.write("Welcome to AlgoLab! 👋")
    if df is not None:
        st.subheader("📄 Current Dataset Preview")
        st.dataframe(df.head())
    else:
        st.info("Upload or generate a dataset to preview here.")

# ==============================
# 🤖 Tab 2: Supervised Learning
# ==============================
with tab2:
    st.write("### Supervised Learning Playground")
    if df is not None:
        interactive_model_tuning(df)
    else:
        st.info("Upload or generate a dataset first to start tuning models.")

# ==============================
# 🚧 Tab 3: Unsupervised Learning
# ==============================
with tab3:
    st.write("Unsupervised module is under development.")
>>>>>>> b2e81714

# Footer
st.markdown("""
<style>
.footer {
    position: fixed;
    left: 0;
    bottom: 0;
    width: 100%;
    background-color: #f0f2f6;
    color: black;
    text-align: right;
    padding: 10px;
    border-top: 1px solid #e0e0e0;
    height: 50px;
}
</style>
<div class="footer">
    <p>© 2025 GGSOC ❤️</p>
</div>
""", unsafe_allow_html=True)<|MERGE_RESOLUTION|>--- conflicted
+++ resolved
@@ -1,39 +1,10 @@
-<<<<<<< HEAD
-=======
-
-# Importing required library
->>>>>>> b2e81714
 import streamlit as st
 import pandas as pd
 from unsupervised_algos.kmeans_clustering import run_kmeans
 from unsupervised_algos.dbscan_clustering import run_dbscan
-
-<<<<<<< HEAD
-# import upload_validate() from data validation
-=======
-#import upload_validate() from data validation
-
-# ==============================
-#  app.py - AlgoLab Main Script
-#  ----------------------------
-#  - Handles UI and navigation
-#  - Dataset Upload & Generation
-#  - Calls interactive_model_tuning()
-# ==============================
-
-import streamlit as st
-import pandas as pd
-from supervised_module import interactive_model_tuning
-
->>>>>>> b2e81714
 from data_handler.upload_validate import upload_and_validate
 from sklearn.datasets import make_classification
-
-
-
-# Page configuration
-=======
-# ✅ Page configuration
+from supervised_module import interactive_model_tuning
 
 st.set_page_config(
     page_title="Algo Lab",
@@ -42,146 +13,30 @@
     initial_sidebar_state="expanded"
 )
 
-<<<<<<< HEAD
-# title of the page
-st.title("🔬 Algo Labs Visualize and Learn")
-
-# Quote box
-st.markdown(f"""
-<div style='
-    padding: 12px;
-    border-left: 5px solid black;
-    background-color: rgba(74, 144, 226, 0.1);
-    color: inherit;
-    font-style: italic;
-'>
-"You are the average of the five people you spend time with"<br><b>— Jim Rohn</b>
-=======
-# ✅ App Title
 st.title("🔬 Algo Labs - Visualize and Learn")
 
-# ✅ Motivational Quote Box
 st.markdown("""
 <div style='padding: 12px; border-left: 5px solid black;
             background-color: rgba(74, 144, 226, 0.1);
             font-style: italic;'>
 "You are the average of the five people you spend time with"<br>
 <b>— Jim Rohn</b>
->>>>>>> b2e81714
 </div>
 """, unsafe_allow_html=True)
 
-# ✅ Tabs for navigation
 tab1, tab2, tab3 = st.tabs(["Home Page", "Supervised Learning", "Unsupervised Learning"])
 
-
-with tab1:
-    st.write("View Dataframe")
-
-# Supervised Learning
-with tab2:
-    st.write("Supervised Learning")
-    options = ["KNN", "Decision Tree", "Logestic Regression", "SVM"]
-    selected_option = st.selectbox("Choose an option:", options)
-
-    st.write("You have selected:", selected_option)
-
-<<<<<<< HEAD
-    if selected_option == "KNN":
-        view = st.radio("Choose View", ["KNN Overview", "KNN Playground"])
-        if view == "KNN Overview":
-            from supervised_algo.KNN import knn_theory
-            knn_theory.render()
-        elif view == "KNN Playground":
-            from supervised_algo.KNN import knn_visualization
-            knn_visualization.render()
-=======
-    # KNN Option selection
-    #if selected_option=="KNN":
-     #view = st.radio("Choose View", ["KNN Overview", "KNN Playground"])
-     #if view == "KNN Overview":
-        #from supervised_algo.KNN import knn_theory
-        #knn_theory.render()
-     #elif view == "KNN Playground":
-         #from supervised_algo.KNN import knn_visualization
-         #knn_visualization.render()
->>>>>>> b2e81714
-
-# Unsupervised Learning
-with tab3:
-<<<<<<< HEAD
-    st.write("### Unsupervised Learning")
-
-    # File upload for clustering
-    uploaded_file = st.file_uploader("Upload your CSV file for clustering", type=["csv"])
-    if uploaded_file:
-        data = pd.read_csv(uploaded_file)
-        st.write("### Data Preview", data.head())
-
-        if 'selected_algo' not in st.session_state:
-            st.session_state.selected_algo = "KMeans"
-
-        # Algorithm dropdown
-        st.session_state.selected_algo = st.selectbox(
-            "Choose Clustering Algorithm",
-            ["KMeans", "DBSCAN"],
-            index=["KMeans", "DBSCAN"].index(st.session_state.selected_algo)
-        )
-
-        # Algo caller
-        if st.session_state.selected_algo == "KMeans":
-            run_kmeans(data)
-        elif st.session_state.selected_algo == "DBSCAN":
-            run_dbscan(data)
-
-# Sidebar : Data Uploading and Data Generation
-=======
-    from unsupervised_algorithms.unsupervised_module import unsupervised
-    # Store uploaded data in session state for unsupervised algorithms
-    if 'df' in locals() and df is not None:
-        st.session_state.uploaded_data = df
-    unsupervised()
-
-# ✅ Global variable to store dataset
 df = None
 
-# ==============================
-# 📂 Sidebar - Upload or Generate Dataset
-# ==============================
->>>>>>> b2e81714
 with st.sidebar:
     st.header("📂 Dataset Options")
     options = ["Upload Dataset", "Generate Dataset"]
     selected_option = st.radio("Choose your preferred option:", options, index=0)
 
-<<<<<<< HEAD
     if selected_option == "Upload Dataset":
-        file = st.file_uploader("Choose a CSV file", type="csv")
-        from data_handler.upload_validate import upload_file
-        with tab1:
-            upload_file(file)
-
-    if selected_option == "Upload Dataset":  # modified for data validation feature
-=======
-    # ✅ Upload dataset with validation
-    if selected_option == "Upload Dataset":
->>>>>>> b2e81714
         df = upload_and_validate()
 
-    # ✅ Generate synthetic dataset
     elif selected_option == "Generate Dataset":
-<<<<<<< HEAD
-        no_of_sample = st.slider("No. of Samples", 10, 2000)
-        no_of_feature = st.slider("No. of Features", 2, 20)
-        noise_level = st.slider("Noise Level", 0.00, 50.00)
-        no_of_class = st.text_input("No. of Classes")
-        class_separation = st.slider("Class Separation", 0.50, 2.00)
-
-        def my_callback():
-            st.write("Data Generated!")
-
-        st.button("Generate Data", on_click=my_callback)
-=======
         no_of_sample = st.slider("No. of Samples", 10, 2000, 100)
         no_of_feature = st.slider("No. of Features", 2, 20, 2)
         noise_level = st.slider("Noise Level (%)", 0.0, 50.0, 5.0)
@@ -203,9 +58,6 @@
             st.success("✅ Dataset Generated Successfully!")
             st.dataframe(df.head())
 
-# ==============================
-# 🏠 Tab 1: Home Page
-# ==============================
 with tab1:
     st.write("Welcome to AlgoLab! 👋")
     if df is not None:
@@ -214,9 +66,6 @@
     else:
         st.info("Upload or generate a dataset to preview here.")
 
-# ==============================
-# 🤖 Tab 2: Supervised Learning
-# ==============================
 with tab2:
     st.write("### Supervised Learning Playground")
     if df is not None:
@@ -224,14 +73,29 @@
     else:
         st.info("Upload or generate a dataset first to start tuning models.")
 
-# ==============================
-# 🚧 Tab 3: Unsupervised Learning
-# ==============================
 with tab3:
-    st.write("Unsupervised module is under development.")
->>>>>>> b2e81714
+    st.write("### Unsupervised Learning")
 
-# Footer
+    if df is not None:
+        st.write("### Data Preview", df.head())
+
+        if 'selected_algo' not in st.session_state:
+            st.session_state.selected_algo = "KMeans"
+
+        st.session_state.selected_algo = st.selectbox(
+            "Choose Clustering Algorithm",
+            ["KMeans", "DBSCAN"],
+            index=["KMeans", "DBSCAN"].index(st.session_state.selected_algo)
+        )
+
+        if st.session_state.selected_algo == "KMeans":
+            run_kmeans(df)
+        elif st.session_state.selected_algo == "DBSCAN":
+            run_dbscan(df)
+    else:
+        st.info("Please upload or generate a dataset from the sidebar to use Unsupervised Learning algorithms.")
+
+
 st.markdown("""
 <style>
 .footer {
