--- conflicted
+++ resolved
@@ -1,15 +1,10 @@
 # Importing required library
 import streamlit as st
-<<<<<<< HEAD
-from supervised_algo import knn_visualization
-from supervised_algo import knn_theory
-=======
 import pandas as  pd
-
 
 #import upload_validate() from data validation
 from data_handler.upload_validate import upload_and_validate
->>>>>>> e7777baf
+
 
 # Page configuration
 st.set_page_config(
@@ -50,14 +45,14 @@
     st.write("You have  selected:", selected_option)
 
     # KNN Option selection
-    if selected_option=="KNN":
-     view = st.radio("Choose View", ["KNN Overview", "KNN Playground"])
-     if view == "KNN Overview":
-        from supervised_algo.KNN import knn_theory
-        knn_theory.render()
-     elif view == "KNN Playground":
-         from supervised_algo.KNN import knn_visualization
-         knn_visualization.render()
+    #if selected_option=="KNN":
+     #view = st.radio("Choose View", ["KNN Overview", "KNN Playground"])
+     #if view == "KNN Overview":
+        #from supervised_algo.KNN import knn_theory
+        #knn_theory.render()
+     #elif view == "KNN Playground":
+         #from supervised_algo.KNN import knn_visualization
+         #knn_visualization.render()
 
 #Unsupervised Learning
 with tab3:
