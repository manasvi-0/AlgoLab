
# Importing required library
import streamlit as st
import pandas as  pd
import numpy as np

#import upload_validate() from data validation

# ==============================
#  app.py - AlgoLab Main Script
#  ----------------------------
#  - Handles UI and navigation
#  - Dataset Upload & Generation
#  - Calls interactive_model_tuning()
# ==============================

import streamlit as st
import pandas as pd
from Supervised_algorithms.supervised_module import interactive_model_tuning

from data_handler.upload_validate import upload_and_validate
<<<<<<< HEAD
from data_handler.upload_validate import generate_dataset
from data_handler.upload_validate import toy_dataset
=======
from sklearn.datasets import make_classification

import cv2
from cnn.kernels import visualiseImage
>>>>>>> 79cf3b41


# ✅ Page configuration

st.set_page_config(
    page_title="Algo Lab",
    page_icon="🔬",
    layout="centered",
    initial_sidebar_state="expanded"
)

# ✅ App Title
st.title("🔬 Algo Labs - Visualize and Learn")

# ✅ Motivational Quote Box
st.markdown("""
<div style='padding: 12px; border-left: 5px solid black;
            background-color: rgba(74, 144, 226, 0.1);
            font-style: italic;'>
"You are the average of the five people you spend time with"<br>
<b>— Jim Rohn</b>
</div>
""", unsafe_allow_html=True)

# ✅ Tabs for navigation
tab1, tab2, tab3, tab4 = st.tabs(["Home Page", "Supervised Learning", "Unsupervised Learning", "Convolutional Neural Networks"])


<<<<<<< HEAD
=======
with tab1:
    st.write("View Dataframe")

#Supervised  Learning
with tab2:
    st.write("Supervised  Learning")
    options = ["KNN", "Decision Tree", "Logestic Regression","SVM"]
    selected_option = st.selectbox("Choose an option:", options)

    st.write("You have  selected:", selected_option)

    # KNN Option selection
    #if selected_option=="KNN":
     #view = st.radio("Choose View", ["KNN Overview", "KNN Playground"])
     #if view == "KNN Overview":
        #from supervised_algo.KNN import knn_theory
        #knn_theory.render()
     #elif view == "KNN Playground":
         #from supervised_algo.KNN import knn_visualization
         #knn_visualization.render()
>>>>>>> 79cf3b41

#Unsupervised Learning
with tab3:
    from unsupervised_algorithms.unsupervised_module import unsupervised
    # Store uploaded data in session state for unsupervised algorithms
    if 'df' in locals() and df is not None:
        st.session_state.uploaded_data = df
    unsupervised()

with tab4:
    st.write("Upload an image to get started")

    # st.write(st.session_state)
    if "uploaded_image" in st.session_state:
        
        print("Hi")
        # Call your visualisation function
        visualiseImage(st.session_state.uploaded_image)


    
# ✅ Global variable to store dataset
df = None
image_upload = None
# ==============================
# 📂 Sidebar - Upload or Generate Dataset
# ==============================
with st.sidebar:
    st.header("📂 Dataset Options")
<<<<<<< HEAD
    options = ["Toy Dataset","Upload Dataset", "Generate Dataset"]
=======
    options = ["Upload Dataset", "Generate Dataset", "Upload Image"]
>>>>>>> 79cf3b41
    selected_option = st.radio("Choose your preferred option:", options, index=0)

    # ✅ Importing  Toy Dataset from Scikitlearn
    if selected_option=="Toy Dataset":
        toy_dataset()

    # ✅ Upload dataset with validation
    elif selected_option == "Upload Dataset":
        df = upload_and_validate()

    # ✅ Generate synthetic dataset
    elif selected_option == "Generate Dataset":
        df = generate_dataset()
        

    elif selected_option == "Upload Image":
        uploaded_file = st.file_uploader("Choose an image file", type=["jpg", "jpeg", "png"])
        
        if uploaded_file is not None:
            try:
                file_bytes = np.asarray(bytearray(uploaded_file.read()), dtype=np.uint8)
                image_upload = cv2.imdecode(file_bytes, cv2.IMREAD_COLOR)
                #visualiseImage(image_upload)
                print("success")

            except:
                st.error("The image cannot be opened")

            else:
                st.session_state.uploaded_image = image_upload
                # st.session_state["uploaded_image"] = image

# ==============================
# 🏠 Tab 1: Home Page
# ==============================
with tab1:
    st.write("Welcome to AlgoLab! 👋")
    if 'df' in st.session_state:
        st.subheader("📄 Current Dataset Preview")
        st.dataframe(st.session_state.df.head())
    else:
        st.info("Load, upload or generate a dataset to preview here.")

# ==============================
# 🤖 Tab 2: Supervised Learning
# ==============================
with tab2:
    st.write("### Supervised Learning Playground")
    if 'df' in st.session_state:
        interactive_model_tuning(st.session_state.df)
    else:
        st.info("Upload or generate a dataset first to start tuning models.")

# ==============================
# 🚧 Tab 3: Unsupervised Learning
# ==============================
with tab3:
    st.write("Unsupervised module is under development.")

# Footer
st.markdown("""
<style>
.footer {
    position: fixed;
    left: 0;
    bottom: 0;
    width: 100%;
    background-color: #f0f2f6;
    color: black;
    text-align: right;
    padding: 10px;
    border-top: 1px solid #e0e0e0;
    height: 50px;
}
</style>
<div class="footer">
    <p>© 2025 GGSOC ❤️</p>
</div>
""", unsafe_allow_html=True)<|MERGE_RESOLUTION|>--- conflicted
+++ resolved
@@ -19,15 +19,14 @@
 from Supervised_algorithms.supervised_module import interactive_model_tuning
 
 from data_handler.upload_validate import upload_and_validate
-<<<<<<< HEAD
+
 from data_handler.upload_validate import generate_dataset
 from data_handler.upload_validate import toy_dataset
-=======
+
 from sklearn.datasets import make_classification
 
 import cv2
 from cnn.kernels import visualiseImage
->>>>>>> 79cf3b41
 
 
 # ✅ Page configuration
@@ -56,8 +55,7 @@
 tab1, tab2, tab3, tab4 = st.tabs(["Home Page", "Supervised Learning", "Unsupervised Learning", "Convolutional Neural Networks"])
 
 
-<<<<<<< HEAD
-=======
+
 with tab1:
     st.write("View Dataframe")
 
@@ -78,7 +76,7 @@
      #elif view == "KNN Playground":
          #from supervised_algo.KNN import knn_visualization
          #knn_visualization.render()
->>>>>>> 79cf3b41
+
 
 #Unsupervised Learning
 with tab3:
@@ -108,11 +106,11 @@
 # ==============================
 with st.sidebar:
     st.header("📂 Dataset Options")
-<<<<<<< HEAD
+
     options = ["Toy Dataset","Upload Dataset", "Generate Dataset"]
-=======
+
     options = ["Upload Dataset", "Generate Dataset", "Upload Image"]
->>>>>>> 79cf3b41
+
     selected_option = st.radio("Choose your preferred option:", options, index=0)
 
     # ✅ Importing  Toy Dataset from Scikitlearn
