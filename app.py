
# Importing required library
import streamlit as st
import pandas as  pd
import numpy as np

from pages import model_comparison

#import upload_validate() from data validation

# ==============================
#  app.py - AlgoLab Main Script
#  ----------------------------
#  - Handles UI and navigation
#  - Dataset Upload & Generation
#  - Calls interactive_model_tuning()
# ==============================

import streamlit as st
import pandas as pd
from Supervised_algorithms.supervised_module import interactive_model_tuning

from data_handler.upload_validate import upload_and_validate

from data_handler.upload_validate import generate_dataset
from data_handler.upload_validate import toy_dataset

from sklearn.datasets import make_classification

import cv2
from cnn.kernels import visualiseImage


# ✅ Page configuration

st.set_page_config(
    page_title="Algo Lab",
    page_icon="🔬",
    layout="centered",
    initial_sidebar_state="expanded"
)

# ✅ App Title
st.title("🔬 Algo Labs - Visualize and Learn")

# ✅ Motivational Quote Box
st.markdown("""
<div style='padding: 12px; border-left: 5px solid black;
            background-color: rgba(74, 144, 226, 0.1);
            font-style: italic;'>
"You are the average of the five people you spend time with"<br>
<b>— Jim Rohn</b>
</div>
""", unsafe_allow_html=True)

# ✅ Tabs for navigation
<<<<<<< HEAD
# tab1, tab2, tab3 = st.tabs(["Home Page", "Supervised Learning", "Unsupervised Learning"])

tab1, tab2, tab3, tab4 = st.tabs([
    "Home Page", 
    "Supervised Learning", 
    "Unsupervised Learning", 
    "Model Comparison"  # ✅ new tab
])
=======
tab1, tab2, tab3, tab4 = st.tabs(["Home Page", "Supervised Learning", "Unsupervised Learning", "Convolutional Neural Networks"])
>>>>>>> c4a0ae2b



with tab1:
    st.write("View Dataframe")

#Supervised  Learning
with tab2:
    st.write("Supervised  Learning")
    options = ["KNN", "Decision Tree", "Logestic Regression","SVM"]
    selected_option = st.selectbox("Choose an option:", options)

    st.write("You have  selected:", selected_option)

    # KNN Option selection
    #if selected_option=="KNN":
     #view = st.radio("Choose View", ["KNN Overview", "KNN Playground"])
     #if view == "KNN Overview":
        #from supervised_algo.KNN import knn_theory
        #knn_theory.render()
     #elif view == "KNN Playground":
         #from supervised_algo.KNN import knn_visualization
         #knn_visualization.render()


#Unsupervised Learning
with tab3:
    from unsupervised_algorithms.unsupervised_module import unsupervised
    # Store uploaded data in session state for unsupervised algorithms
    if 'df' in locals() and df is not None:
        st.session_state.uploaded_data = df
    unsupervised()

with tab4:
    st.write("Upload an image to get started")

    # st.write(st.session_state)
    if "uploaded_image" in st.session_state:
        
        print("Hi")
        # Call your visualisation function
        visualiseImage(st.session_state.uploaded_image)


    
# ✅ Global variable to store dataset
df = None
image_upload = None
# ==============================
# 📂 Sidebar - Upload or Generate Dataset
# ==============================
with st.sidebar:
    st.header("📂 Dataset Options")

    options = ["Toy Dataset","Upload Dataset", "Generate Dataset"]

    options = ["Upload Dataset", "Generate Dataset", "Upload Image"]

    selected_option = st.radio("Choose your preferred option:", options, index=0)

    # ✅ Importing  Toy Dataset from Scikitlearn
    if selected_option=="Toy Dataset":
        toy_dataset()

    # ✅ Upload dataset with validation
    elif selected_option == "Upload Dataset":
        df = upload_and_validate()

    # ✅ Generate synthetic dataset
    elif selected_option == "Generate Dataset":
        df = generate_dataset()
        

    elif selected_option == "Upload Image":
        uploaded_file = st.file_uploader("Choose an image file", type=["jpg", "jpeg", "png"])
        
        if uploaded_file is not None:
            try:
                file_bytes = np.asarray(bytearray(uploaded_file.read()), dtype=np.uint8)
                image_upload = cv2.imdecode(file_bytes, cv2.IMREAD_COLOR)
                #visualiseImage(image_upload)
                print("success")

            except:
                st.error("The image cannot be opened")

            else:
                st.session_state.uploaded_image = image_upload
                # st.session_state["uploaded_image"] = image

# ==============================
# 🏠 Tab 1: Home Page
# ==============================
with tab1:
    st.write("Welcome to AlgoLab! 👋")
    if 'df' in st.session_state:
        st.subheader("📄 Current Dataset Preview")
        st.dataframe(st.session_state.df.head())
    else:
        st.info("Load, upload or generate a dataset to preview here.")

# ==============================
# 🤖 Tab 2: Supervised Learning
# ==============================
with tab2:
    st.write("### Supervised Learning Playground")
    if 'df' in st.session_state:
        interactive_model_tuning(st.session_state.df)
    else:
        st.info("Upload or generate a dataset first to start tuning models.")

# ==============================
# 🚧 Tab 3: Unsupervised Learning
# ==============================
with tab3:
    st.write("Unsupervised module is under development.")


# ==============================
# 📊 Tab 4: Model Comparison
# ==============================
with tab4:
    model_comparison.show()
   

# Footer
st.markdown("""
<style>
.footer {
    position: fixed;
    left: 0;
    bottom: 0;
    width: 100%;
    background-color: #f0f2f6;
    color: black;
    text-align: right;
    padding: 10px;
    border-top: 1px solid #e0e0e0;
    height: 50px;
}
</style>
<div class="footer">
    <p>© 2025 GGSOC ❤️</p>
</div>
""", unsafe_allow_html=True)<|MERGE_RESOLUTION|>--- conflicted
+++ resolved
@@ -52,20 +52,16 @@
 <b>— Jim Rohn</b>
 </div>
 """, unsafe_allow_html=True)
-
+ # ✅ Tabs for navigation
 # ✅ Tabs for navigation
-<<<<<<< HEAD
-# tab1, tab2, tab3 = st.tabs(["Home Page", "Supervised Learning", "Unsupervised Learning"])
-
-tab1, tab2, tab3, tab4 = st.tabs([
+tab1, tab2, tab3, tab4, tab5 = st.tabs([
     "Home Page", 
     "Supervised Learning", 
     "Unsupervised Learning", 
-    "Model Comparison"  # ✅ new tab
+    "Model Comparison",               # from your branch
+    "Convolutional Neural Networks"   # from main
 ])
-=======
-tab1, tab2, tab3, tab4 = st.tabs(["Home Page", "Supervised Learning", "Unsupervised Learning", "Convolutional Neural Networks"])
->>>>>>> c4a0ae2b
+
 
 
 
